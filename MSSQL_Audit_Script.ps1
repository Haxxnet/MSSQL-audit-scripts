--- conflicted
+++ resolved
@@ -622,282 +622,12 @@
     HTMLPrinter -OpeningTag "<p>" -Content "Note that this option might be enabled to use certain audit traces, stored procedures and replication." -ClosingTag "</p>"
     HTMLPrinter -Table $Dataset -Columns @("name", "value_configured", "value_in_use")
 
-<<<<<<< HEAD
     # This query is based on CIS Microsoft SQL Server 2012 benchmark section 2.9.
     # This query is based on CIS Microsoft SQL Server 2016 benchmark section 2.9.
     # Checks if the option 'is_trustworthy_on' is disabled.
     HTMLPrinter -OpeningTag "<p>" -Content "Check for the following databases if they have the (is_trustworthy_on set to False)." -ClosingTag "</p>"
     HTMLPrinter -OpeningTag "<p>" -Content "The 'msdb' database is required to have 'is_trustworthy_on set to True.`n" -ClosingTag "</p>"
     HTMLPrinter -Table $Script:DatabasesInfo -Columns @("name", "is_trustworthy_on")
-=======
-function L1.3 {
-    <#
-    .SYNOPSIS
-    Checks control L1.3
-    
-    .DESCRIPTION
-    Checks CIS Microsoft SQL Server 2012 benchmark section 3.1
-
-    Checks CIS Microsoft SQL Server 2016 benchmark section 3.1
-    
-    .EXAMPLE
-    L1.3
-    
-    .NOTES
-    Control L1.3 checks if two-factor authentication is used with untrusted zones.
-    #>
-    [CmdletBinding()]
-
-    param()
-
-    Write-Host "###### Now checking Control L1.3"
-    HTMLPrinter -OpeningTag "<h3>" -Content "Control L1.3" -ClosingTag "</h3>"
-
-    # This query is based on CIS Microsoft SQL Server 2012 benchmark section 3.1.
-    # This query is based on CIS Microsoft SQL Server 2016 benchmark section 3.1.
-    # Checks if the 'Server Authentication' property is set to 'Windows Authentication Mode'.
-    $SqlQuery = "SELECT
-                    SERVERPROPERTY('IsIntegratedSecurityOnly') AS [login_mode]
-                ;"
-    $Dataset = DataCollector $SqlQuery
-    HTMLPrinter -OpeningTag "<p>" -Content "Check if 'login_mode' is set to 'Windows Authentication Mode' only (1)." -ClosingTag "</p>"
-    HTMLPrinter -Table $Dataset -Columns @("login_mode")
-}
-
-function L2.1 {
-    <#
-    .SYNOPSIS
-    Checks control L2.1
-    
-    .DESCRIPTION
-    Checks CIS Microsoft SQL Server 2012 benchmark section 3.8
-    Checks CIS Microsoft SQL Server 2012 benchmark section 3.11
-
-    Checks CIS Microsoft SQL Server 2016 benchmark section 3.8
-    Checks CIS Microsoft SQL Server 2016 benchmark section 3.11
-
-    .EXAMPLE
-    L2.1
-    
-    .NOTES
-    Control 2.1 Checks if accounts only have the necessary access rights.
-    #>
-    [CmdletBinding()]
-
-    param()
-
-    Write-Host "###### Now checking Control L2.1"
-    HTMLPrinter -OpeningTag "<h3>" -Content "Control L2.1" -ClosingTag "</h3>"
-    
-    # This query is based on CIS Microsoft SQL Server 2012 benchmark section 3.8.
-    # This query is based on CIS Microsoft SQL Server 2016 benchmark section 3.8.
-    # Checks if only the default permissions specified by Microsoft are granted to the public server role.
-    $SqlQuery = "SELECT
-                    *
-                FROM
-                    master.sys.server_permissions AS SP
-                WHERE
-                    SP.grantee_principal_id = SUSER_SID(N'public')
-                ORDER BY
-                    SP.class,
-                    SP.permission_name,
-                    SP.state,
-                    SP.major_id
-                ;"
-    $Dataset = DataCollector $SqlQuery
-    HTMLPrinter -OpeningTag "<p>" -Content "The 'public' server role has the following permissions." -ClosingTag "</p>"
-    HTMLPrinter -OpeningTag "<p>" -Content "These extra permissions apply to every login on the server. Therefore it should only have the default permissions." -ClosingTag "</p>"
-    HTMLPrinter -OpeningTag "<p>" -Content "These are:" -ClosingTag "</p>"
-    HTMLPrinter -OpeningTag "<p>" -Content "state_desc = 'GRANT' and [permission_name] = 'VIEW ANY DATABASE' and class_desc = 'SERVER')" -ClosingTag "</p>"
-    HTMLPrinter -OpeningTag "<p>" -Content "state_desc = 'GRANT' and [permission_name] = 'CONNECT' and class_desc = 'ENDPOINT' and major_id = 2)" -ClosingTag "</p>"
-    HTMLPrinter -OpeningTag "<p>" -Content "state_desc = 'GRANT' and [permission_name] = 'CONNECT' and class_desc = 'ENDPOINT' and major_id = 3)" -ClosingTag "</p>"
-    HTMLPrinter -OpeningTag "<p>" -Content "state_desc = 'GRANT' and [permission_name] = 'CONNECT' and class_desc = 'ENDPOINT' and major_id = 4)" -ClosingTag "</p>"
-    HTMLPrinter -OpeningTag "<p>" -Content "state_desc = 'GRANT' and [permission_name] = 'CONNECT' and class_desc = 'ENDPOINT' and major_id = 5)" -ClosingTag "</p>"
-    HTMLPrinter -Table $Dataset -Columns @("class", "class_desc", "major_id", "minor_id", "grantee_principal_id", "grantor_principal_id", "type", "permission_name", "state", "state_desc")
-
-    # This query is based on CIS Microsoft SQL Server 2012 benchmark section 3.11.
-    # This query is based on CIS Microsoft SQL Server 2016 benchmark section 3.11.
-    # Checks if the 'public' server role does not have access to the SQL Agent proxies.
-    $SqlQuery = "SELECT
-                    sp.name AS proxy_name
-                FROM
-                         dbo.sysproxylogin       AS SPL
-                    JOIN sys.database_principals AS DP  ON DP.sid = SPL.sid
-                    JOIN sysproxies              AS SP  ON SP.proxy_id = SPL.proxy_id
-                WHERE
-                    DP.principal_id = USER_ID('public')
-                ;"
-    $Script:Database = "msdb"
-    SqlConnectionBuilder
-    $Dataset = DataCollector $SqlQuery
-    if ($Dataset.Rows.Count -gt 0) {
-        HTMLPrinter -OpeningTag "<p>" -Content "The 'public' serve role has been granted access to the sql agent following proxies." -ClosingTag "</p>"
-        HTMLPrinter -OpeningTag "<p>" -Content "These proxies may have higher privilages then the user calling the proxy. Therefore they should be removed.`n" -ClosingTag "</p>"
-        HTMLPrinter -Table $Dataset -Columns @("proxy_name")
-    }
-    else {
-        HTMLPrinter -OpeningTag "<p>" -Content "The 'msdb' database's 'public' role has not been granted access to proxies.`n" -ClosingTag "</p>"
-    }
-    $Script:Database = $Script:OriginalDatabase
-    SqlConnectionBuilder
-}
-
-function L2.2 {
-    <#
-    .SYNOPSIS
-    Checks control L2.2
-    
-    .DESCRIPTION
-    Checks CIS Microsoft SQL Server 2012 benchmark section 3.9
-    Checks CIS Microsoft SQL Server 2012 benchmark section 3.10
-
-    Checks CIS Microsoft SQL Server 2016 benchmark section 3.9
-    Checks CIS Microsoft SQL Server 2016 benchmark section 3.10
-    
-    .EXAMPLE
-    L2.2
-    
-    .NOTES
-    Control 2.2 Checks if accounts  and access rights are authorized.
-    #>
-    [CmdletBinding()]
-
-    param()
-
-    Write-Host "###### Now checking Control L2.2"
-    HTMLPrinter -OpeningTag "<h3>" -Content "Control L2.2" -ClosingTag "</h3>"
-    
-    # This query is based on CIS Microsoft SQL Server 2012 benchmark section 3.9
-    # This query is based on CIS Microsoft SQL Server 2016 benchmark section 3.9
-    # Checks if the Windows 'BUILTIN' groups are not SQL Logins.
-    # This query is based on CIS Microsoft SQL Server 2012 benchmark section 3.10.
-    # This query is based on CIS Microsoft SQL Server 2016 benchmark section 3.10.
-    # Checks if it is not allowed for 'WINDOWS_GROUP' users to be added to the server.
-    $SqlQuery = "SELECT
-                    PR.[name]      AS name,
-                    PR.[type_desc] AS type_desc
-                FROM
-                    sys.server_principals AS PR
-                ORDER BY
-                    name,
-                    type_desc
-                ;"
-    $Dataset = DataCollector $SqlQuery
-    HTMLPrinter -OpeningTag "<p>" -Content "The following list contains all server principals." -ClosingTag "</p>"
-    HTMLPrinter -OpeningTag "<p>" -Content "Check if none of these principals are Windows BUILTIN groups or accounts." -ClosingTag "</p>"
-    HTMLPrinter -OpeningTag "<p>" -Content "Check if there are no WINDOWS_GROUP users. (type_desc = WINDOWS_GROUP and name contains the MachineName)`n" -ClosingTag "</p>"
-    HTMLPrinter -Table $Dataset -Columns @("name", "type_desc")
-}
-
-function L2.8 {
-    <#
-    .SYNOPSIS
-    Checks control L2.8
-    
-    .DESCRIPTION
-    Checks CIS Microsoft SQL Server 2012 benchmark section 3.3
-
-    Checks CIS Microsoft SQL Server 2016 benchmark section 3.3
-    
-    .EXAMPLE
-    L2.8
-    
-    .NOTES
-    Control 2.8 Checks if useraccounts and administratoraccounts are periodically evaluated.
-    #>
-    [CmdletBinding()]
-
-    param()
-
-    Write-Host "###### Now checking Control L2.8"
-    HTMLPrinter -OpeningTag "<h3>" -Content "Control L2.8" -ClosingTag "</h3>"
-    
-    # This query is based on CIS Microsoft SQL Server 2012 benchmark section 3.3
-    # This query is based on CIS Microsoft SQL Server 2016 benchmark section 3.3
-    # Checks if 'Orphaned Users' are dropped from SQL Server Databases.
-    $SqlQuery = "EXEC
-                    sp_change_users_login
-                        @Action = 'Report'
-                ;"
-    $Dataset = DataCollector $SqlQuery
-    if ($Dataset.Rows.Count -gt 0) {
-        HTMLPrinter -OpeningTag "<p>" -Content "The following accounts are 'orphaned'." -ClosingTag "</p>"
-        HTMLPrinter -OpeningTag "<p>" -Content "These accounts should probably be removed.`n" -ClosingTag "</p>"
-        HTMLPrinter -Table $Dataset -Columns @("UserName", "UserSID")
-    }
-    else {
-        HTMLPrinter -OpeningTag "<p>" -Content "There are no accounts that are 'orphaned'.`n" -ClosingTag "</p>"
-    }
-}
-
-function L3.3 {
-    <#
-    .SYNOPSIS
-    Checks control L3.3
-    
-    .DESCRIPTION
-    Checks CIS Microsoft SQL Server 2012 benchmark section 1.1.
-
-    Checks CIS Microsoft SQL Server 2016 benchmark section 1.1.
-    
-    .EXAMPLE
-    L3.3
-    
-    .NOTES
-    Control L3.3 checks if Systems are timely patched and updated.
-    #>
-    [CmdletBinding()]
-
-    param()
-
-    Write-Host "###### Now checking Control L3.3"
-    HTMLPrinter -OpeningTag "<h3>" -Content "Control L3.3" -ClosingTag "</h3>"
-
-    # This query is based on CIS Microsoft SQL Server 2012 benchmark section 1.1.
-    # This query is based on CIS Microsoft SQL Server 2016 benchmark section 1.1.
-    # Checks the productlevel and productversion.
-    $SqlQuery = "SELECT
-                    SERVERPROPERTY('ProductLevel') as SP_installed,
-                    SERVERPROPERTY('ProductVersion') as version
-                ;"
-    $Dataset = DataCollector $SqlQuery
-    HTMLPrinter -OpeningTag "<p>" -Content "The server contains the following Service Pack and Version." -ClosingTag "</p>"
-    HTMLPrinter -OpeningTag "<p>" -Content "Check if these match the expected versions." -ClosingTag "</p>"
-    HTMLPrinter -Table $Dataset -Columns @("SP_installed", "version")
-}
-
-function L3.4 {
-    <#
-    .SYNOPSIS
-    Checks control 3.4
-    
-    .DESCRIPTION
-    Checks CIS Microsoft SQL Server 2012 benchmark section 2.11
-    Checks CIS Microsoft SQL Server 2012 benchmark section 2.13
-    Checks CIS Microsoft SQL Server 2012 benchmark section 2.14
-    Checks CIS Microsoft SQL Server 2012 benchmark section 2.17
-    Checks CIS Microsoft SQL Server 2012 benchmark section 3.2
-
-    Checks CIS Microsoft SQL Server 2016 benchmark section 2.11
-    Checks CIS Microsoft SQL Server 2016 benchmark section 2.13
-    Checks CIS Microsoft SQL Server 2016 benchmark section 2.14
-    Checks CIS Microsoft SQL Server 2016 benchmark section 2.17
-    Checks CIS Microsoft SQL Server 2016 benchmark section 3.2
-    
-    .EXAMPLE
-    L3.4
-    
-    .NOTES
-    Control 3.4 checks if systems don't use default passwords or backdoor accounts.
-    The default port for MSSQL is also checked here since this seems the best place to do so.
-    #>
-    [CmdletBinding()]
-
-    param ()
-
-    Write-Host "###### Now checking Control L3.4"
-    HTMLPrinter -OpeningTag "<h3>" -Content "Control L3.4" -ClosingTag "</h3>"
->>>>>>> dece27d8
 
     # This query is based on CIS Microsoft SQL Server 2012 benchmark section 2.11.
     # This query is based on CIS Microsoft SQL Server 2016 benchmark section 2.11.
